"""
Copyright (c) 2019 Intel Corporation

Licensed under the Apache License, Version 2.0 (the "License");
you may not use this file except in compliance with the License.
You may obtain a copy of the License at

      http://www.apache.org/licenses/LICENSE-2.0

Unless required by applicable law or agreed to in writing, software
distributed under the License is distributed on an "AS IS" BASIS,
WITHOUT WARRANTIES OR CONDITIONS OF ANY KIND, either express or implied.
See the License for the specific language governing permissions and
limitations under the License.
"""

from .format_converter import BaseFormatConverter
from .convert import make_subset, save_annotation, analyze_dataset
from .market1501 import Market1501Converter
from .mars import MARSConverter
from .pascal_voc import PascalVOCDetectionConverter
from .sample_converter import SampleConverter
from .wider import WiderFormatConverter
from .detection_opencv_storage import DetectionOpenCVStorageFormatConverter
from .lfw import LFWConverter
from .vgg_face_regression import VGGFaceRegressionConverter
from .super_resolution_converter import SRConverter, SRMultiFrameConverter, MultiTargetSuperResolutionConverter
from .imagenet import ImageNetFormatConverter
from .icdar import ICDAR13RecognitionDatasetConverter, ICDAR15DetectionDatasetConverter
from .kondate_nakayosi import KondateNakayosiRecognitionDatasetConverter
from .ms_coco import MSCocoDetectionConverter, MSCocoKeypointsConverter, MSCocoSingleKeypointsConverter
from .cityscapes import CityscapesConverter
from .ncf_converter import MovieLensConverter
from .brats import BratsConverter, BratsNumpyConverter
from .oar3d import OAR3DTilingConverter
from .cifar import CifarFormatConverter
from .mnist import MNISTCSVFormatConverter
from .wmt import WMTConverter
from .common_semantic_segmentation import CommonSegmentationConverter
from .camvid import CamVidConverter
from .lpr import LPRConverter
from .image_retrieval import ImageRetrievalConverter
from .cvat_object_detection import CVATObjectDetectionConverter
from .cvat_attributes_recognition import CVATAttributesRecognitionConverter
from .cvat_age_gender_recognition import CVATAgeGenderRecognitionConverter
from .cvat_facial_landmarks import CVATFacialLandmarksRecognitionConverter
from .cvat_text_recognition import CVATTextRecognitionConverter
from .cvat_multilabel_recognition import CVATMultilabelAttributesRecognitionConverter
from .cvat_human_pose import CVATPoseEstimationConverter
from .cvat_person_detection_action_recognition import CVATPersonDetectionActionRecognitionConverter
from .mrlEyes_2018_01 import mrlEyes_2018_01_Converter
from .squad import SQUADConverter
from .text_classification import (
    XNLIDatasetConverter,
    BertXNLITFRecordConverter,
    IMDBConverter,
    MRPCConverter,
    CoLAConverter
)
from .cmu_panoptic import CmuPanopticKeypointsConverter
from .action_recognition import ActionRecognitionConverter
from .ms_asl_continuous import MSASLContiniousConverter

from .monocular_depth_perception import ReDWebDatasetConverter

from .fashion_mnist import FashionMnistConverter
from .inpainting import InpaintingConverter

from  .image_processing import ImageProcessingConverter

__all__ = [
    'BaseFormatConverter',
    'make_subset',
    'save_annotation',
    'analyze_dataset',

    'ImageNetFormatConverter',
    'Market1501Converter',
    'SampleConverter',
    'PascalVOCDetectionConverter',
    'WiderFormatConverter',
    'MARSConverter',
    'DetectionOpenCVStorageFormatConverter',
    'LFWConverter',
    'VGGFaceRegressionConverter',
    'SRConverter',
    'SRMultiFrameConverter',
    'MultiTargetSuperResolutionConverter',
    'ICDAR13RecognitionDatasetConverter',
    'ICDAR15DetectionDatasetConverter',
    'KondateNakayosiRecognitionDatasetConverter',
    'MSCocoKeypointsConverter',
    'MSCocoSingleKeypointsConverter',
    'MSCocoDetectionConverter',
    'CityscapesConverter',
    'MovieLensConverter',
    'BratsConverter',
    'BratsNumpyConverter',
    'OAR3DTilingConverter',
    'CifarFormatConverter',
    'MNISTCSVFormatConverter',
    'WMTConverter',
    'CommonSegmentationConverter',
    'CamVidConverter',
    'LPRConverter',
    'ImageRetrievalConverter',
    'CVATObjectDetectionConverter',
    'CVATAttributesRecognitionConverter',
    'CVATAgeGenderRecognitionConverter',
    'CVATFacialLandmarksRecognitionConverter',
    'CVATTextRecognitionConverter',
    'CVATMultilabelAttributesRecognitionConverter',
    'CVATPoseEstimationConverter',
    'CVATPersonDetectionActionRecognitionConverter',
    'SQUADConverter',
    'XNLIDatasetConverter',
    'BertXNLITFRecordConverter',
    'IMDBConverter',
    'MRPCConverter',
    'CoLAConverter',
    'CmuPanopticKeypointsConverter',
    'ActionRecognitionConverter',
    'MSASLContiniousConverter',
    'ReDWebDatasetConverter',
    'FashionMnistConverter',
    'InpaintingConverter',
<<<<<<< HEAD
    'mrlEyes_2018_01_Converter'
=======
    'ImageProcessingConverter'
>>>>>>> 6dbff5c7
]<|MERGE_RESOLUTION|>--- conflicted
+++ resolved
@@ -124,9 +124,6 @@
     'ReDWebDatasetConverter',
     'FashionMnistConverter',
     'InpaintingConverter',
-<<<<<<< HEAD
-    'mrlEyes_2018_01_Converter'
-=======
+    'mrlEyes_2018_01_Converter',
     'ImageProcessingConverter'
->>>>>>> 6dbff5c7
 ]