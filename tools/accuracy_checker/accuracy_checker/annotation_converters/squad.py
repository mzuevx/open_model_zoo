"""
Copyright (c) 2019 Intel Corporation

Licensed under the Apache License, Version 2.0 (the "License");
you may not use this file except in compliance with the License.
You may obtain a copy of the License at

      http://www.apache.org/licenses/LICENSE-2.0

Unless required by applicable law or agreed to in writing, software
distributed under the License is distributed on an "AS IS" BASIS,
WITHOUT WARRANTIES OR CONDITIONS OF ANY KIND, either express or implied.
See the License for the specific language governing permissions and
limitations under the License.
"""

import numpy as np

from ..representation import QuestionAnsweringAnnotation
from ..utils import read_json
from ..config import PathField, NumberField, BoolField

from .format_converter import BaseFormatConverter, ConverterReturn
from ._nlp_common import SquadWordPieseTokenizer, _is_whitespace


def _check_is_max_context(doc_spans, cur_span_index, position):
    """Check if this is the 'max context' doc span for the token."""
    best_score = None
    best_span_index = None
    for (span_index, doc_span) in enumerate(doc_spans):
        end = doc_span["start"] + doc_span["length"] - 1
        if position < doc_span["start"]:
            continue
        if position > end:
            continue
        num_left_context = position - doc_span["start"]
        num_right_context = end - position
        score = min(num_left_context, num_right_context) + 0.01 * doc_span["length"]
        if best_score is None or score > best_score:
            best_score = score
            best_span_index = span_index

    return cur_span_index == best_span_index

class SquadExample:
    """
    A single training/test example for the Squad dataset, as loaded from disk.

    Args:
        qas_id: The example's unique identifier
        question_text: The question string
        context_text: The context string
        answer_text: The answer string
        start_position_character: The character position of the start of the answer
        title: The title of the example
        answers: None by default, this is used during evaluation. Holds answers as well as their start positions.
        is_impossible: False by default, set to True if the example has no possible answer.
    """

    def __init__(
            self,
            qas_id,
            question_text,
            context_text,
            answer_text,
            start_position_character,
            title,
            answers=None,
            is_impossible=False,
    ):
        self.qas_id = qas_id
        self.question_text = question_text
        self.context_text = context_text
        self.answer_text = answer_text
        self.title = title
        self.is_impossible = is_impossible
        self.answers = answers or []

        self.start_position, self.end_position = 0, 0

        doc_tokens = []
        char_to_word_offset = []
        prev_is_whitespace = True

        # Split on whitespace so that different tokens may be attributed to their original position.
        for c in self.context_text:
            if _is_whitespace(c):
                prev_is_whitespace = True
            else:
                if prev_is_whitespace:
                    doc_tokens.append(c)
                else:
                    doc_tokens[-1] += c
                prev_is_whitespace = False
            char_to_word_offset.append(len(doc_tokens) - 1)

        self.doc_tokens = doc_tokens
        self.char_to_word_offset = char_to_word_offset

        # Start and end positions only has a value during evaluation.
        if start_position_character is not None and not is_impossible:
            self.start_position = char_to_word_offset[start_position_character]
            self.end_position = char_to_word_offset[
                min(start_position_character + len(answer_text) - 1, len(char_to_word_offset) - 1)
            ]

class SQUADConverter(BaseFormatConverter):
    __provider__ = "squad"
    annotation_types = (QuestionAnsweringAnnotation, )

    @classmethod
    def parameters(cls):
        configuration_parameters = super().parameters()
        configuration_parameters.update({
            'testing_file': PathField(description="Path to testing file."),
            'vocab_file': PathField(description='Path to vocabulary file.'),
            'max_seq_length': NumberField(
                description='The maximum total input sequence length after WordPiece tokenization.',
                optional=True, default=128, value_type=int
            ),
            'max_query_length': NumberField(
                description='The maximum number of tokens for the question.',
                optional=True, default=64, value_type=int
            ),
            'doc_stride': NumberField(
                description="When splitting up a long document into chunks, how much stride to take between chunks.",
                optional=True, default=128, value_type=int
            ),
            'lower_case': BoolField(optional=True, default=False, description='Switch tokens to lower case register')
        })

        return configuration_parameters

    def configure(self):
        self.testing_file = self.get_value_from_config('testing_file')
        self.max_seq_length = int(self.get_value_from_config('max_seq_length'))
        self.max_query_length = self.get_value_from_config('max_query_length')
        self.doc_stride = self.get_value_from_config('doc_stride')
        self.lower_case = self.get_value_from_config('lower_case')
        self.tokenizer = SquadWordPieseTokenizer(
            self.get_value_from_config('vocab_file'), self.lower_case, max_len=512
        )

    @staticmethod
    def _load_examples(file):
        examples = []
        data = read_json(file)['data']

        for entry in data:
            title = entry["title"]
            for paragraph in entry["paragraphs"]:
                context_text = paragraph["context"]
                for qa in paragraph["qas"]:
                    qas_id = qa["id"]
                    question_text = qa["question"]
                    start_position_character = None
                    answer_text = None
                    answers = []

                    if "is_impossible" in qa:
                        is_impossible = qa["is_impossible"]
                    else:
                        is_impossible = False

                    if not is_impossible:
                        answers = qa["answers"]

                    example = SquadExample(
                        qas_id=qas_id,
                        question_text=question_text,
                        context_text=context_text,
                        answer_text=answer_text,
                        start_position_character=start_position_character,
                        title=title,
                        is_impossible=is_impossible,
                        answers=answers,
                    )

                    examples.append(example)
        return examples

    def convert(self, check_content=False, progress_callback=None, progress_interval=100, **kwargs):
        examples = self._load_examples(self.testing_file)
        annotations = []
        unique_id = 1000000000

        for (example_index, example) in enumerate(examples):
            all_doc_tokens, tok_to_orig_index, _ = self.get_all_doc_tokens(example.doc_tokens)

            spans = []

            truncated_query = self.tokenizer.encode(
                example.question_text, add_special_tokens=False, max_length=self.max_query_length
            )
            sequence_added_tokens = self.tokenizer.max_len - self.tokenizer.max_len_single_sentence
            sequence_pair_added_tokens = self.tokenizer.max_len - self.tokenizer.max_len_sentences_pair

            span_doc_tokens = all_doc_tokens
            while len(spans) * self.doc_stride < len(all_doc_tokens):

                encoded_dict = self.tokenizer.encode_plus(
                    truncated_query if self.tokenizer.padding_side == "right" else span_doc_tokens,
                    span_doc_tokens if self.tokenizer.padding_side == "right" else truncated_query,
                    max_length=self.max_seq_length,
                    return_overflowing_tokens=True,
                    pad_to_max_length=True,
                    stride=self.max_seq_length - self.doc_stride - len(truncated_query) - sequence_pair_added_tokens,
                    truncation_strategy="only_second" if self.tokenizer.padding_side == "right" else "only_first",
                    return_token_type_ids=True,
                )

                paragraph_len = min(
                    len(all_doc_tokens) - len(spans) * self.doc_stride,
                    self.max_seq_length - len(truncated_query) - sequence_pair_added_tokens,
                )

                if self.tokenizer.pad_token_id in encoded_dict["input_ids"]:
                    if self.tokenizer.padding_side == "right":
                        non_padded_ids = (
                            encoded_dict["input_ids"][:encoded_dict["input_ids"].index(self.tokenizer.pad_token_id)]
                        )
                    else:
                        pos = encoded_dict["input_ids"][::-1].index(self.tokenizer.pad_token_id)
                        last_padding_id_position = len(encoded_dict["input_ids"]) - 1 - pos
                        non_padded_ids = encoded_dict["input_ids"][last_padding_id_position + 1:]

                else:
                    non_padded_ids = encoded_dict["input_ids"]

                tokens = self.tokenizer.convert_ids_to_tokens(non_padded_ids)
                tr_q_len = len(truncated_query)

                encoded_dict["paragraph_len"] = paragraph_len
                encoded_dict["tokens"] = tokens
                encoded_dict["token_to_orig_map"] = self.get_token_to_orig_map(
                    paragraph_len, tr_q_len, sequence_added_tokens, spans, tok_to_orig_index
                )
                encoded_dict["truncated_query_with_special_tokens_length"] = tr_q_len + sequence_added_tokens
                encoded_dict["token_is_max_context"] = {}
                encoded_dict["start"] = len(spans) * self.doc_stride
                encoded_dict["length"] = paragraph_len

                spans.append(encoded_dict)

                if "overflowing_tokens" not in encoded_dict:
                    break
<<<<<<< HEAD
                span_doc_tokens = encoded_dict["overflowing_tokens"]

            spans = self.set_max_context(spans)

            for span in spans:
                # Identify the position of the CLS token
                cls_index = span["input_ids"].index(self.tokenizer.cls_token_id)

                p_mask = self.fill_p_mask(span, len(truncated_query), sequence_added_tokens, cls_index)
                idx = example_index
=======
                start_offset += min(length, self.doc_stride)

            for idx, doc_span in enumerate(doc_spans):
                tokens = []
                segment_ids = []
                tokens.append("[CLS]" if self.support_vocab else CLS_ID)
                segment_ids.append(0)
                for token in query_tokens:
                    tokens.append(token)
                    segment_ids.append(0)
                tokens.append("[SEP]" if self.support_vocab else SEP_ID)
                segment_ids.append(0)

                try:
                    for i in range(doc_span.length):
                        split_token_index = doc_span.start + i
                        tokens.append(all_doc_tokens[split_token_index])
                        segment_ids.append(1)
                except TypeError as e:
                    pass
                tokens.append("[SEP]" if self.support_vocab else SEP_ID)
                segment_ids.append(1)
                input_ids = self.tokenizer.convert_tokens_to_ids(tokens) if self.support_vocab else tokens
                input_mask = [1] * len(input_ids)

                while len(input_ids) < self.max_seq_length:
                    input_ids.append(0)
                    input_mask.append(0)
                    segment_ids.append(0)

                # add index to make identifier unique
>>>>>>> 08f5605c
                identifier = ['input_ids_{}'.format(idx), 'input_mask_{}'.format(idx), 'segment_ids_{}'.format(idx)]
                annotation = QuestionAnsweringAnnotation(
                    identifier,
                    example.qas_id,
                    np.array(unique_id),
                    np.array(span["input_ids"]),
                    np.array(span["attention_mask"]),
                    np.array(span["token_type_ids"]),
                    np.array(cls_index),
                    p_mask,
                    example.answers,
                    example.context_text,
                    example.doc_tokens,
                    example.is_impossible,
                    span["paragraph_len"],
                    span["tokens"],
                    span["token_is_max_context"],
                    span["token_to_orig_map"],
                )
                annotation.metadata['lower_case'] = self.lower_case
                annotations.append(annotation)
                unique_id += 1

        return ConverterReturn(annotations, None, None)

    @staticmethod
    def _is_max_context(doc_spans, cur_span_index, position):
        """Check if this is the 'max context' doc span for the token."""
        best_score = None
        best_span_index = None
        for (span_index, doc_span) in enumerate(doc_spans):
            end = doc_span["start"] + doc_span["length"] - 1
            if position < doc_span["start"]:
                continue
            if position > end:
                continue
            num_left_context = position - doc_span["start"]
            num_right_context = end - position
            score = min(num_left_context, num_right_context) + 0.01 * doc_span["length"]
            if best_score is None or score > best_score:
                best_score = score
                best_span_index = span_index

        return cur_span_index == best_span_index


    def get_all_doc_tokens(self, tokens):
        all_doc_tokens = []
        tok_to_orig_index = []
        orig_to_tok_index = []
        for (i, token) in enumerate(tokens):
            orig_to_tok_index.append(len(all_doc_tokens))
            sub_tokens = self.tokenizer.tokenize(token)
            for sub_token in sub_tokens:
                tok_to_orig_index.append(i)
                all_doc_tokens.append(sub_token)
        return all_doc_tokens, tok_to_orig_index, orig_to_tok_index

    def get_token_to_orig_map(self, paragraph_len, tr_q_len, sequence_added_tokens, spans, tok_to_orig_index):
        token_to_orig_map = {}
        for i in range(paragraph_len):
            index = tr_q_len + sequence_added_tokens + i if self.tokenizer.padding_side == "right" else i
            token_to_orig_map[index] = tok_to_orig_index[len(spans) * self.doc_stride + i]
        return token_to_orig_map

    def set_max_context(self, spans):
        for doc_span_index, span in enumerate(spans):
            for j in range(span["paragraph_len"]):
                is_max_context = self._is_max_context(spans, doc_span_index, doc_span_index * self.doc_stride + j)
                index = (
                    j
                    if self.tokenizer.padding_side == "left"
                    else span["truncated_query_with_special_tokens_length"] + j
                )
                span["token_is_max_context"][index] = is_max_context
        return spans

    def fill_p_mask(self, span, tr_q_len, sequence_added_tokens, cls_index):
        p_mask = np.ones_like(span["token_type_ids"])
        if self.tokenizer.padding_side == "right":
            p_mask[tr_q_len + sequence_added_tokens:] = 0
        else:
            p_mask[-len(span["tokens"]): -(tr_q_len + sequence_added_tokens)] = 0

        pad_token_indices = np.where(span["input_ids"] == self.tokenizer.pad_token_id)
        special_token_indices = np.asarray(
            self.tokenizer.get_special_tokens_mask(span["input_ids"], already_has_special_tokens=True)
        ).nonzero()

        p_mask[pad_token_indices] = 1
        p_mask[special_token_indices] = 1

        # Set the cls index to 0: the CLS index can be used for impossible answers
        p_mask[cls_index] = 0

        return p_mask<|MERGE_RESOLUTION|>--- conflicted
+++ resolved
@@ -14,6 +14,8 @@
 limitations under the License.
 """
 
+from collections import namedtuple
+
 import numpy as np
 
 from ..representation import QuestionAnsweringAnnotation
@@ -21,89 +23,8 @@
 from ..config import PathField, NumberField, BoolField
 
 from .format_converter import BaseFormatConverter, ConverterReturn
-from ._nlp_common import SquadWordPieseTokenizer, _is_whitespace
+from ._nlp_common import get_tokenizer, CLS_ID, SEP_ID
 
-
-def _check_is_max_context(doc_spans, cur_span_index, position):
-    """Check if this is the 'max context' doc span for the token."""
-    best_score = None
-    best_span_index = None
-    for (span_index, doc_span) in enumerate(doc_spans):
-        end = doc_span["start"] + doc_span["length"] - 1
-        if position < doc_span["start"]:
-            continue
-        if position > end:
-            continue
-        num_left_context = position - doc_span["start"]
-        num_right_context = end - position
-        score = min(num_left_context, num_right_context) + 0.01 * doc_span["length"]
-        if best_score is None or score > best_score:
-            best_score = score
-            best_span_index = span_index
-
-    return cur_span_index == best_span_index
-
-class SquadExample:
-    """
-    A single training/test example for the Squad dataset, as loaded from disk.
-
-    Args:
-        qas_id: The example's unique identifier
-        question_text: The question string
-        context_text: The context string
-        answer_text: The answer string
-        start_position_character: The character position of the start of the answer
-        title: The title of the example
-        answers: None by default, this is used during evaluation. Holds answers as well as their start positions.
-        is_impossible: False by default, set to True if the example has no possible answer.
-    """
-
-    def __init__(
-            self,
-            qas_id,
-            question_text,
-            context_text,
-            answer_text,
-            start_position_character,
-            title,
-            answers=None,
-            is_impossible=False,
-    ):
-        self.qas_id = qas_id
-        self.question_text = question_text
-        self.context_text = context_text
-        self.answer_text = answer_text
-        self.title = title
-        self.is_impossible = is_impossible
-        self.answers = answers or []
-
-        self.start_position, self.end_position = 0, 0
-
-        doc_tokens = []
-        char_to_word_offset = []
-        prev_is_whitespace = True
-
-        # Split on whitespace so that different tokens may be attributed to their original position.
-        for c in self.context_text:
-            if _is_whitespace(c):
-                prev_is_whitespace = True
-            else:
-                if prev_is_whitespace:
-                    doc_tokens.append(c)
-                else:
-                    doc_tokens[-1] += c
-                prev_is_whitespace = False
-            char_to_word_offset.append(len(doc_tokens) - 1)
-
-        self.doc_tokens = doc_tokens
-        self.char_to_word_offset = char_to_word_offset
-
-        # Start and end positions only has a value during evaluation.
-        if start_position_character is not None and not is_impossible:
-            self.start_position = char_to_word_offset[start_position_character]
-            self.end_position = char_to_word_offset[
-                min(start_position_character + len(answer_text) - 1, len(char_to_word_offset) - 1)
-            ]
 
 class SQUADConverter(BaseFormatConverter):
     __provider__ = "squad"
@@ -114,7 +35,8 @@
         configuration_parameters = super().parameters()
         configuration_parameters.update({
             'testing_file': PathField(description="Path to testing file."),
-            'vocab_file': PathField(description='Path to vocabulary file.'),
+            'vocab_file': PathField(description='Path to vocabulary file.', optional=True),
+            'sentence_piece_model_file': PathField(description='sentence piece model for tokenization', optional=True),
             'max_seq_length': NumberField(
                 description='The maximum total input sequence length after WordPiece tokenization.',
                 optional=True, default=128, value_type=int
@@ -138,125 +60,78 @@
         self.max_query_length = self.get_value_from_config('max_query_length')
         self.doc_stride = self.get_value_from_config('doc_stride')
         self.lower_case = self.get_value_from_config('lower_case')
-        self.tokenizer = SquadWordPieseTokenizer(
-            self.get_value_from_config('vocab_file'), self.lower_case, max_len=512
-        )
+        self.tokenizer = get_tokenizer(self.config, self.lower_case)
+        self.support_vocab = 'vocab_file' in self.config
 
     @staticmethod
     def _load_examples(file):
+        def _is_whitespace(c):
+            if c == " " or c == "\t" or c == "\r" or c == "\n" or ord(c) == 0x202F:
+                return True
+            return False
+
         examples = []
+        answers = []
         data = read_json(file)['data']
 
         for entry in data:
-            title = entry["title"]
-            for paragraph in entry["paragraphs"]:
-                context_text = paragraph["context"]
+            for paragraph in entry['paragraphs']:
+                paragraph_text = paragraph["context"]
+                doc_tokens = []
+                char_to_word_offset = []
+                prev_is_whitespace = True
+                for c in paragraph_text:
+                    if _is_whitespace(c):
+                        prev_is_whitespace = True
+                    else:
+                        if prev_is_whitespace:
+                            doc_tokens.append(c)
+                        else:
+                            doc_tokens[-1] += c
+                        prev_is_whitespace = False
+                    char_to_word_offset.append(len(doc_tokens) - 1)
+
                 for qa in paragraph["qas"]:
                     qas_id = qa["id"]
                     question_text = qa["question"]
-                    start_position_character = None
-                    answer_text = None
-                    answers = []
+                    orig_answer_text = qa["answers"]
+                    is_impossible = False
 
-                    if "is_impossible" in qa:
-                        is_impossible = qa["is_impossible"]
-                    else:
-                        is_impossible = False
-
-                    if not is_impossible:
-                        answers = qa["answers"]
-
-                    example = SquadExample(
-                        qas_id=qas_id,
-                        question_text=question_text,
-                        context_text=context_text,
-                        answer_text=answer_text,
-                        start_position_character=start_position_character,
-                        title=title,
-                        is_impossible=is_impossible,
-                        answers=answers,
-                    )
-
+                    example = {
+                        'id': qas_id,
+                        'question_text': question_text,
+                        'tokens': doc_tokens,
+                        'is_impossible': is_impossible
+                    }
                     examples.append(example)
-        return examples
+                    answers.append(orig_answer_text)
+        return examples, answers
 
     def convert(self, check_content=False, progress_callback=None, progress_interval=100, **kwargs):
-        examples = self._load_examples(self.testing_file)
+        examples, answers = self._load_examples(self.testing_file)
         annotations = []
         unique_id = 1000000000
+        DocSpan = namedtuple("DocSpan", ["start", "length"])
 
         for (example_index, example) in enumerate(examples):
-            all_doc_tokens, tok_to_orig_index, _ = self.get_all_doc_tokens(example.doc_tokens)
-
-            spans = []
-
-            truncated_query = self.tokenizer.encode(
-                example.question_text, add_special_tokens=False, max_length=self.max_query_length
-            )
-            sequence_added_tokens = self.tokenizer.max_len - self.tokenizer.max_len_single_sentence
-            sequence_pair_added_tokens = self.tokenizer.max_len - self.tokenizer.max_len_sentences_pair
-
-            span_doc_tokens = all_doc_tokens
-            while len(spans) * self.doc_stride < len(all_doc_tokens):
-
-                encoded_dict = self.tokenizer.encode_plus(
-                    truncated_query if self.tokenizer.padding_side == "right" else span_doc_tokens,
-                    span_doc_tokens if self.tokenizer.padding_side == "right" else truncated_query,
-                    max_length=self.max_seq_length,
-                    return_overflowing_tokens=True,
-                    pad_to_max_length=True,
-                    stride=self.max_seq_length - self.doc_stride - len(truncated_query) - sequence_pair_added_tokens,
-                    truncation_strategy="only_second" if self.tokenizer.padding_side == "right" else "only_first",
-                    return_token_type_ids=True,
-                )
-
-                paragraph_len = min(
-                    len(all_doc_tokens) - len(spans) * self.doc_stride,
-                    self.max_seq_length - len(truncated_query) - sequence_pair_added_tokens,
-                )
-
-                if self.tokenizer.pad_token_id in encoded_dict["input_ids"]:
-                    if self.tokenizer.padding_side == "right":
-                        non_padded_ids = (
-                            encoded_dict["input_ids"][:encoded_dict["input_ids"].index(self.tokenizer.pad_token_id)]
-                        )
-                    else:
-                        pos = encoded_dict["input_ids"][::-1].index(self.tokenizer.pad_token_id)
-                        last_padding_id_position = len(encoded_dict["input_ids"]) - 1 - pos
-                        non_padded_ids = encoded_dict["input_ids"][last_padding_id_position + 1:]
-
-                else:
-                    non_padded_ids = encoded_dict["input_ids"]
-
-                tokens = self.tokenizer.convert_ids_to_tokens(non_padded_ids)
-                tr_q_len = len(truncated_query)
-
-                encoded_dict["paragraph_len"] = paragraph_len
-                encoded_dict["tokens"] = tokens
-                encoded_dict["token_to_orig_map"] = self.get_token_to_orig_map(
-                    paragraph_len, tr_q_len, sequence_added_tokens, spans, tok_to_orig_index
-                )
-                encoded_dict["truncated_query_with_special_tokens_length"] = tr_q_len + sequence_added_tokens
-                encoded_dict["token_is_max_context"] = {}
-                encoded_dict["start"] = len(spans) * self.doc_stride
-                encoded_dict["length"] = paragraph_len
-
-                spans.append(encoded_dict)
-
-                if "overflowing_tokens" not in encoded_dict:
+            query_tokens = self.tokenizer.tokenize(example['question_text'])
+            if len(query_tokens) > self.max_query_length:
+                query_tokens = query_tokens[:self.max_query_length]
+            all_doc_tokens = []
+            for (i, token) in enumerate(example['tokens']):
+                sub_tokens = self.tokenizer.tokenize(token)
+                for sub_token in sub_tokens:
+                    all_doc_tokens.append(sub_token)
+            max_tokens_for_doc = self.max_seq_length - len(query_tokens) - 3
+            doc_spans = []
+            start_offset = 0
+            while start_offset < len(all_doc_tokens):
+                length = len(all_doc_tokens) - start_offset
+                if length > max_tokens_for_doc:
+                    length = max_tokens_for_doc
+                doc_spans.append(DocSpan(start_offset, length))
+                if start_offset + length == len(all_doc_tokens):
                     break
-<<<<<<< HEAD
-                span_doc_tokens = encoded_dict["overflowing_tokens"]
-
-            spans = self.set_max_context(spans)
-
-            for span in spans:
-                # Identify the position of the CLS token
-                cls_index = span["input_ids"].index(self.tokenizer.cls_token_id)
-
-                p_mask = self.fill_p_mask(span, len(truncated_query), sequence_added_tokens, cls_index)
-                idx = example_index
-=======
                 start_offset += min(length, self.doc_stride)
 
             for idx, doc_span in enumerate(doc_spans):
@@ -288,100 +163,35 @@
                     segment_ids.append(0)
 
                 # add index to make identifier unique
->>>>>>> 08f5605c
                 identifier = ['input_ids_{}'.format(idx), 'input_mask_{}'.format(idx), 'segment_ids_{}'.format(idx)]
                 annotation = QuestionAnsweringAnnotation(
                     identifier,
-                    example.qas_id,
                     np.array(unique_id),
-                    np.array(span["input_ids"]),
-                    np.array(span["attention_mask"]),
-                    np.array(span["token_type_ids"]),
-                    np.array(cls_index),
-                    p_mask,
-                    example.answers,
-                    example.context_text,
-                    example.doc_tokens,
-                    example.is_impossible,
-                    span["paragraph_len"],
-                    span["tokens"],
-                    span["token_is_max_context"],
-                    span["token_to_orig_map"],
+                    np.array(input_ids),
+                    np.array(input_mask),
+                    np.array(segment_ids),
+                    tokens,
+                    answers[example_index],
                 )
-                annotation.metadata['lower_case'] = self.lower_case
                 annotations.append(annotation)
                 unique_id += 1
-
         return ConverterReturn(annotations, None, None)
 
     @staticmethod
     def _is_max_context(doc_spans, cur_span_index, position):
-        """Check if this is the 'max context' doc span for the token."""
         best_score = None
         best_span_index = None
         for (span_index, doc_span) in enumerate(doc_spans):
-            end = doc_span["start"] + doc_span["length"] - 1
-            if position < doc_span["start"]:
+            end = doc_span.start + doc_span.length - 1
+            if position < doc_span.start:
                 continue
             if position > end:
                 continue
-            num_left_context = position - doc_span["start"]
+            num_left_context = position - doc_span.start
             num_right_context = end - position
-            score = min(num_left_context, num_right_context) + 0.01 * doc_span["length"]
+            score = min(num_left_context, num_right_context) + 0.01 * doc_span.length
             if best_score is None or score > best_score:
                 best_score = score
                 best_span_index = span_index
 
-        return cur_span_index == best_span_index
-
-
-    def get_all_doc_tokens(self, tokens):
-        all_doc_tokens = []
-        tok_to_orig_index = []
-        orig_to_tok_index = []
-        for (i, token) in enumerate(tokens):
-            orig_to_tok_index.append(len(all_doc_tokens))
-            sub_tokens = self.tokenizer.tokenize(token)
-            for sub_token in sub_tokens:
-                tok_to_orig_index.append(i)
-                all_doc_tokens.append(sub_token)
-        return all_doc_tokens, tok_to_orig_index, orig_to_tok_index
-
-    def get_token_to_orig_map(self, paragraph_len, tr_q_len, sequence_added_tokens, spans, tok_to_orig_index):
-        token_to_orig_map = {}
-        for i in range(paragraph_len):
-            index = tr_q_len + sequence_added_tokens + i if self.tokenizer.padding_side == "right" else i
-            token_to_orig_map[index] = tok_to_orig_index[len(spans) * self.doc_stride + i]
-        return token_to_orig_map
-
-    def set_max_context(self, spans):
-        for doc_span_index, span in enumerate(spans):
-            for j in range(span["paragraph_len"]):
-                is_max_context = self._is_max_context(spans, doc_span_index, doc_span_index * self.doc_stride + j)
-                index = (
-                    j
-                    if self.tokenizer.padding_side == "left"
-                    else span["truncated_query_with_special_tokens_length"] + j
-                )
-                span["token_is_max_context"][index] = is_max_context
-        return spans
-
-    def fill_p_mask(self, span, tr_q_len, sequence_added_tokens, cls_index):
-        p_mask = np.ones_like(span["token_type_ids"])
-        if self.tokenizer.padding_side == "right":
-            p_mask[tr_q_len + sequence_added_tokens:] = 0
-        else:
-            p_mask[-len(span["tokens"]): -(tr_q_len + sequence_added_tokens)] = 0
-
-        pad_token_indices = np.where(span["input_ids"] == self.tokenizer.pad_token_id)
-        special_token_indices = np.asarray(
-            self.tokenizer.get_special_tokens_mask(span["input_ids"], already_has_special_tokens=True)
-        ).nonzero()
-
-        p_mask[pad_token_indices] = 1
-        p_mask[special_token_indices] = 1
-
-        # Set the cls index to 0: the CLS index can be used for impossible answers
-        p_mask[cls_index] = 0
-
-        return p_mask+        return cur_span_index == best_span_index