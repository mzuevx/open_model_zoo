"""
Copyright (c) 2020 Intel Corporation

Licensed under the Apache License, Version 2.0 (the "License");
you may not use this file except in compliance with the License.
You may obtain a copy of the License at

      http://www.apache.org/licenses/LICENSE-2.0

Unless required by applicable law or agreed to in writing, software
distributed under the License is distributed on an "AS IS" BASIS,
WITHOUT WARRANTIES OR CONDITIONS OF ANY KIND, either express or implied.
See the License for the specific language governing permissions and
limitations under the License.
"""

from .base_representation import BaseRepresentation
from .classification_representation import (
    Classification,
    ClassificationAnnotation,
    ClassificationPrediction,
    ArgMaxClassificationPrediction
)
from .detection_representation import (
    Detection,
    DetectionAnnotation,
    DetectionPrediction,
    ActionDetectionAnnotation,
    ActionDetectionPrediction
)
from .reid_representation import (
    ReIdentificationAnnotation,
    ReIdentificationClassificationAnnotation,
    ReIdentificationPrediction
)
from .segmentation_representation import (
    SegmentationRepresentation,
    SegmentationAnnotation,
    SegmentationPrediction,
    BrainTumorSegmentationAnnotation,
    BrainTumorSegmentationPrediction,
    CoCoInstanceSegmentationAnnotation,
    CoCocInstanceSegmentationPrediction,
    OAR3DTilingSegmentationAnnotation,
)
from .character_recognition_representation import (
    CharacterRecognition,
    CharacterRecognitionAnnotation,
    CharacterRecognitionPrediction
)
from .representaton_container import ContainerRepresentation, ContainerAnnotation, ContainerPrediction
from .regression_representation import (
    RegressionAnnotation,
    RegressionPrediction,
    FacialLandmarksAnnotation,
    FacialLandmarksPrediction,
    GazeVectorAnnotation,
    GazeVectorPrediction
)
from .multilabel_recognition import MultiLabelRecognitionAnnotation, MultiLabelRecognitionPrediction
from .super_resolution_representation import SuperResolutionAnnotation, SuperResolutionPrediction
from .text_detection_representation import TextDetectionAnnotation, TextDetectionPrediction
from .pose_estimation_representation import PoseEstimationAnnotation, PoseEstimationPrediction
from .pose_estimation_3d_representation import PoseEstimation3dAnnotation, PoseEstimation3dPrediction
from .hit_ratio_representation import HitRatio, HitRatioAnnotation, HitRatioPrediction
from .nlp_representation import (
    MachineTranslationAnnotation,
    MachineTranslationPrediction,
    QuestionAnsweringAnnotation,
    QuestionAnsweringPrediction,
    TextClassificationAnnotation
)
from .image_inpainting import ImageInpaintingAnnotation, ImageInpaintingPrediction
from .style_transfer import StyleTransferAnnotation, StyleTransferPrediction

from .depth_estimation import DepthEstimationAnnotation, DepthEstimationPrediction
from .image_processing import ImageProcessingAnnotation, ImageProcessingPrediction

__all__ = [
    'BaseRepresentation',

    'Classification',
    'ClassificationAnnotation',
    'ClassificationPrediction',
    'ArgMaxClassificationPrediction',

    'Detection',
    'DetectionAnnotation',
    'DetectionPrediction',

    'ActionDetectionAnnotation',
    'ActionDetectionPrediction',

    'ReIdentificationAnnotation',
    'ReIdentificationClassificationAnnotation',
    'ReIdentificationPrediction',

    'SegmentationRepresentation',
    'SegmentationAnnotation',
    'SegmentationPrediction',

    'BrainTumorSegmentationAnnotation',
    'BrainTumorSegmentationPrediction',
    'OAR3DTilingSegmentationAnnotation',

    'CoCoInstanceSegmentationAnnotation',
    'CoCocInstanceSegmentationPrediction',

    'CharacterRecognition',
    'CharacterRecognitionAnnotation',
    'CharacterRecognitionPrediction',

    'ContainerRepresentation',
    'ContainerAnnotation',
    'ContainerPrediction',

    'RegressionAnnotation',
    'RegressionPrediction',
    'FacialLandmarksAnnotation',
    'FacialLandmarksPrediction',
    'GazeVectorAnnotation',
    'GazeVectorPrediction',

    'MultiLabelRecognitionAnnotation',
    'MultiLabelRecognitionPrediction',

    'SuperResolutionAnnotation',
    'SuperResolutionPrediction',
    'ImageInpaintingAnnotation',
    'ImageInpaintingPrediction',
    'ImageProcessingAnnotation',
    'ImageProcessingPrediction',

    'TextDetectionAnnotation',
    'TextDetectionPrediction',

    'PoseEstimationAnnotation',
    'PoseEstimationPrediction',
    'PoseEstimation3dAnnotation',
    'PoseEstimation3dPrediction',

    'HitRatio',
    'HitRatioAnnotation',
    'HitRatioPrediction',

    'MachineTranslationAnnotation',
    'MachineTranslationPrediction',
    'QuestionAnsweringAnnotation',
    'QuestionAnsweringPrediction',
    'TextClassificationAnnotation',

    'DepthEstimationAnnotation',
    'DepthEstimationPrediction',
<<<<<<< HEAD
    'ImageInpaintingAnnotation',
    'ImageInpaintingPrediction',
    'StyleTransferAnnotation',
    'StyleTransferPrediction'
=======

>>>>>>> d0d7f819
]<|MERGE_RESOLUTION|>--- conflicted
+++ resolved
@@ -1,5 +1,5 @@
 """
-Copyright (c) 2020 Intel Corporation
+Copyright (c) 2019 Intel Corporation
 
 Licensed under the Apache License, Version 2.0 (the "License");
 you may not use this file except in compliance with the License.
@@ -71,7 +71,6 @@
     TextClassificationAnnotation
 )
 from .image_inpainting import ImageInpaintingAnnotation, ImageInpaintingPrediction
-from .style_transfer import StyleTransferAnnotation, StyleTransferPrediction
 
 from .depth_estimation import DepthEstimationAnnotation, DepthEstimationPrediction
 from .image_processing import ImageProcessingAnnotation, ImageProcessingPrediction
@@ -151,12 +150,5 @@
 
     'DepthEstimationAnnotation',
     'DepthEstimationPrediction',
-<<<<<<< HEAD
-    'ImageInpaintingAnnotation',
-    'ImageInpaintingPrediction',
-    'StyleTransferAnnotation',
-    'StyleTransferPrediction'
-=======
 
->>>>>>> d0d7f819
 ]