--- conflicted
+++ resolved
@@ -11,11 +11,7 @@
 | Metric                          | Value                                     |
 |---------------------------------|-------------------------------------------|
 | Mean Average Precision (mAP)    | 63.9%                                     |
-<<<<<<< HEAD
-| Flops                           | 48.29Bn*                                  |
-=======
 | Flops                           | 48.29Bn\*                                  |
->>>>>>> 6ecf6519
 | Source framework                | TensorFlow\*                              |
 
 For Average Precision metric description, see [The PASCAL Visual Object Classes (VOC) Challenge](http://host.robots.ox.ac.uk/pascal/VOC/pubs/everingham10.pdf).
